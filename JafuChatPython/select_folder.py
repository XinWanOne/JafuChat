<<<<<<< HEAD
__copyright__ = """

    Copyright 2024 Jason Hoford

    Licensed under the Apache License, Version 2.0 (the "License");
    you may not use this file except in compliance with the License.
    You may obtain a copy of the License at

       http://www.apache.org/licenses/LICENSE-2.0

    Unless required by applicable law or agreed to in writing, software
    distributed under the License is distributed on an "AS IS" BASIS,
    WITHOUT WARRANTIES OR CONDITIONS OF ANY KIND, either express or implied.
    See the License for the specific language governing permissions and
    limitations under the License.

"""
__license__ = "Apache 2.0"

=======
import platform
import sys
>>>>>>> 03febcc4
import tkinter as tk
from tkinter import filedialog
import os
from configuration import configure, initial_setup, set_selected_folder


# using TK for now
def open_folder():
    """
    Gets the folder path by creating an explore window
    """
    root = tk.Tk()
    top = tk.Toplevel(root)
    top.attributes('-topmost', True)
    top.withdraw()
    parent = top if platform.system() == "Windows" else None
    initial_dir = ''
    arguments = sys.argv[1:]
    if len(arguments) > 0:
        initial_dir = arguments[0]
    folder_path = filedialog.askopenfilename(parent=parent, initialdir=initial_dir)
    top.destroy()
    root.destroy()
    if not folder_path:
        return False
<<<<<<< HEAD
    return folder_path


# Load the existing JSON file
=======
>>>>>>> 03febcc4

    # Check if the selected path is a folder
    if os.path.isdir(folder_path):
        return folder_path
    else:
        return False


def change_folder_path_with_dp_change():
    # with open(json_file_path, "r") as json_file:
    #     data = json.load(json_file)
    # data = {}
    folder = open_folder()
    if folder:
        set_selected_folder(folder)
        return True
    else:
        return False


def initial_setup_with_select():
    if configure():
        return
    db_folder = open_folder()
    initial_setup(db_folder)


if __name__ == '__main__':
    selected_folder = open_folder()
    print("Selected folder:", selected_folder)<|MERGE_RESOLUTION|>--- conflicted
+++ resolved
@@ -1,4 +1,3 @@
-<<<<<<< HEAD
 __copyright__ = """
 
     Copyright 2024 Jason Hoford
@@ -18,10 +17,9 @@
 """
 __license__ = "Apache 2.0"
 
-=======
 import platform
 import sys
->>>>>>> 03febcc4
+
 import tkinter as tk
 from tkinter import filedialog
 import os
@@ -47,19 +45,15 @@
     root.destroy()
     if not folder_path:
         return False
-<<<<<<< HEAD
-    return folder_path
-
 
 # Load the existing JSON file
-=======
->>>>>>> 03febcc4
-
-    # Check if the selected path is a folder
+# json_file_path = "data.json"
+# Check if the selected path is a folder
     if os.path.isdir(folder_path):
         return folder_path
     else:
         return False
+
 
 
 def change_folder_path_with_dp_change():
